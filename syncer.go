package solc

import (
	"crypto/rand"
	"encoding/json"
	"fmt"
	"io"
	"math/big"
	"net/http"
	"os"
	"path/filepath"
	"strings"
	"sync"
	"time"

	"go.uber.org/zap"
)

// SyncReleases fetches the available Solidity versions from GitHub, saves them to releases.json, and reloads the local cache.
func (s *Solc) SyncReleases() ([]Version, error) {
	var allVersions []Version
	page := 1

	// Sync maximum 4 times per day in order to increase the speed of the sync process when there's really
	// no need to sync more often than that.
	if time.Since(s.lastSync) < time.Duration(6*time.Hour) {
		return s.localReleases, nil
	}

	for {
		url := fmt.Sprintf("%s?page=%d", s.config.GetReleasesUrl(), page)
		req, err := http.NewRequest("GET", url, nil)
		if err != nil {
			return nil, err
		}

		req.Header.Add("Authorization", fmt.Sprintf("token %s", s.config.personalAccessToken))
		req = req.WithContext(s.ctx)

		resp, err := s.GetHTTPClient().Do(req)
		if err != nil {
			return nil, err
		}

		bodyBytes, err := io.ReadAll(resp.Body)
		if err != nil {
			if err := resp.Body.Close(); err != nil {
				return nil, err
			}
			return nil, err
		}

		if err := resp.Body.Close(); err != nil {
			return nil, err
		}

		var versions []Version
		if err := json.Unmarshal(bodyBytes, &versions); err != nil {
			return nil, err
		}

		// If the current page has no releases, break out of the loop
		if len(versions) == 0 {
			break
		}

		allVersions = append(allVersions, versions...)
		page++
	}

	allVersionsBytes, err := json.Marshal(allVersions)
	if err != nil {
		return nil, err
	}

	if err := os.WriteFile(s.GetLocalReleasesPath(), allVersionsBytes, 0600); err != nil {
		return nil, err
	}

	s.localReleases = allVersions
	s.lastSync = time.Now()
	return allVersions, nil
}

// SyncBinaries downloads all the binaries for the specified versions in parallel.
func (s *Solc) SyncBinaries(versions []Version, limitVersion string) error {
	var wg sync.WaitGroup
	errorsCh := make(chan error, len(versions))
	progressCh := make(chan int, len(versions))
	totalDownloads := 0
	completedDownloads := 0

	for _, version := range versions {
		versionTag := getCleanedVersionTag(version.TagName)
		if limitVersion != "" && versionTag != limitVersion {
			continue
		}

		for _, asset := range version.Assets {
			distribution := s.GetDistributionForAsset()
			if strings.Contains(asset.Name, distribution) {
				filename := fmt.Sprintf("%s/solc-%s", s.config.GetReleasesPath(), versionTag)
				if distribution == "solc-windows" {
					filename += ".exe"
				}

				if _, err := os.Stat(filename); os.IsNotExist(err) {
					totalDownloads++
<<<<<<< HEAD
					zap.L().Info(
						"Downloading missing solc release",
=======
					zap.L().Debug(
						"Downloading solc release",
>>>>>>> d9446d70
						zap.String("version", versionTag),
						zap.String("asset_name", asset.Name),
						zap.String("asset_local_filename", filepath.Base(filename)),
					)

					wg.Add(1)

					// Just a bit of the time because we could receive 503 from GitHub so we don't want to spam them
					time.Sleep(100 * time.Millisecond)

					go func(v Version, a Asset, fName string) {
						defer wg.Done()
						select {
						case <-s.ctx.Done():
							zap.L().Debug(
								"Context cancelled. Stopping the download",
								zap.String("version", versionTag),
								zap.String("asset_name", asset.Name),
								zap.String("asset_local_filename", filepath.Base(filename)),
							)
							errorsCh <- fmt.Errorf("context cancelled")
							return
						default:
							err := s.downloadFile(fName, a.BrowserDownloadURL)
							if err != nil {
								errorsCh <- fmt.Errorf("error downloading binary for version %s: %v", getCleanedVersionTag(v.TagName), err)
							}
							progressCh <- 1
						}
					}(version, asset, filename)
				}
				break
			}
		}
	}

	// Progress ticker
	ticker := time.NewTicker(1 * time.Second)
	go func() {
		for range ticker.C {
			select {
			case <-s.ctx.Done():
				return
			default:
				zap.L().Debug(fmt.Sprintf(
					"Downloaded %d out of %d binaries\n", completedDownloads, totalDownloads,
				))
			}
		}
	}()

	go func() {
		for range progressCh {
			completedDownloads++
		}
	}()

	wg.Wait()
	close(errorsCh)
	close(progressCh)
	ticker.Stop()

	// One error is really enough. Could potentially troll the user with multiple errors but heck...
	for err := range errorsCh {
		if err != nil {
			return err
		}
	}

	return nil
}

// Sync fetches the available Solidity versions from GitHub, saves them to releases.json, reloads the local cache,
// and downloads all the binaries for the distribution for future use.
func (s *Solc) Sync() error {
	versions, err := s.SyncReleases()
	if err != nil {
		return err
	}

	zap.L().Debug("Syncing solc binaries...", zap.Int("versions_count", len(versions)))

	if err := s.SyncBinaries(versions, ""); err != nil {
		return err
	}

	return nil
}

// SyncOne fetches a specific Solidity version from GitHub, saves it to releases.json, reloads the local cache,
// and downloads the binary for the distribution for future use.
func (s *Solc) SyncOne(version *Version) error {
	if version == nil {
		return fmt.Errorf("version must be provided to synchronize one version")
	}

	versions, err := s.SyncReleases()
	if err != nil {
		return err
	}

	zap.L().Debug(
		"Attempt to synchronize solc release", zap.Int("versions_count", len(versions)),
		zap.String("version", getCleanedVersionTag(version.TagName)),
	)

	if err := s.SyncBinaries(versions, version.TagName); err != nil {
		return err
	}

	return nil
}

// downloadFile downloads a file from the provided URL and saves it to the specified path.
func (s *Solc) downloadFile(file string, url string) error {
	// Just a bit of the time because we could receive 503 from GitHub so we don't want to spam them
	randomDelayBetween500And1500()

	req, err := http.NewRequest("GET", url, nil)
	if err != nil {
		return err
	}

	req.Header.Add("Authorization", fmt.Sprintf("token %s", s.config.personalAccessToken))
	req = req.WithContext(s.ctx)

	resp, err := s.GetHTTPClient().Do(req)
	if err != nil {
		return err
	}
	defer resp.Body.Close()

	if resp.StatusCode != http.StatusOK {
		return fmt.Errorf("failed to download file: %s", resp.Status)
	}

	out, err := os.Create(filepath.Clean(file))
	if err != nil {
		return err
	}
	defer out.Close()

	if _, err = io.Copy(out, resp.Body); err != nil {
		return err
	}

	// #nosec G302
	// G302 (CWE-276): Expect file permissions to be 0600 or less (Confidence: HIGH, Severity: MEDIUM)
	// We want executable files to be executable by the user running the program so we can't use 0600.
	if err := os.Chmod(file, 0700); err != nil {
		return fmt.Errorf("failed to set file as executable: %v", err)
	}

	return nil
}

// randomDelayBetween500And1500 sleeps for a random amount of time between 500 and 1500 milliseconds.
func randomDelayBetween500And1500() {
	n, err := rand.Int(rand.Reader, big.NewInt(1001))
	if err != nil {
		panic(err)
	}
	delay := n.Int64() + 500
	time.Sleep(time.Duration(delay) * time.Millisecond)
}<|MERGE_RESOLUTION|>--- conflicted
+++ resolved
@@ -106,13 +106,8 @@
 
 				if _, err := os.Stat(filename); os.IsNotExist(err) {
 					totalDownloads++
-<<<<<<< HEAD
 					zap.L().Info(
 						"Downloading missing solc release",
-=======
-					zap.L().Debug(
-						"Downloading solc release",
->>>>>>> d9446d70
 						zap.String("version", versionTag),
 						zap.String("asset_name", asset.Name),
 						zap.String("asset_local_filename", filepath.Base(filename)),
